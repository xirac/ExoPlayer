/*
 * Copyright (C) 2016 The Android Open Source Project
 *
 * Licensed under the Apache License, Version 2.0 (the "License");
 * you may not use this file except in compliance with the License.
 * You may obtain a copy of the License at
 *
 *      http://www.apache.org/licenses/LICENSE-2.0
 *
 * Unless required by applicable law or agreed to in writing, software
 * distributed under the License is distributed on an "AS IS" BASIS,
 * WITHOUT WARRANTIES OR CONDITIONS OF ANY KIND, either express or implied.
 * See the License for the specific language governing permissions and
 * limitations under the License.
 */
package com.google.android.exoplayer2.text.ttml;

import android.text.Layout;
import androidx.annotation.Nullable;
import com.google.android.exoplayer2.C;
import com.google.android.exoplayer2.text.Cue;
import com.google.android.exoplayer2.text.SimpleSubtitleDecoder;
import com.google.android.exoplayer2.text.Subtitle;
import com.google.android.exoplayer2.text.SubtitleDecoderException;
import com.google.android.exoplayer2.text.span.RubySpan;
import com.google.android.exoplayer2.util.Assertions;
import com.google.android.exoplayer2.util.ColorParser;
import com.google.android.exoplayer2.util.Log;
import com.google.android.exoplayer2.util.Util;
import com.google.android.exoplayer2.util.XmlPullParserUtil;
import java.io.ByteArrayInputStream;
import java.io.IOException;
import java.util.ArrayDeque;
import java.util.HashMap;
import java.util.Map;
import java.util.regex.Matcher;
import java.util.regex.Pattern;
import org.checkerframework.checker.nullness.qual.PolyNull;
import org.xmlpull.v1.XmlPullParser;
import org.xmlpull.v1.XmlPullParserException;
import org.xmlpull.v1.XmlPullParserFactory;

/**
 * A {@link SimpleSubtitleDecoder} for TTML supporting the DFXP presentation profile. Features
 * supported by this decoder are:
 *
 * <ul>
 *   <li>content
 *   <li>core
 *   <li>presentation
 *   <li>profile
 *   <li>structure
 *   <li>time-offset
 *   <li>timing
 *   <li>tickRate
 *   <li>time-clock-with-frames
 *   <li>time-clock
 *   <li>time-offset-with-frames
 *   <li>time-offset-with-ticks
 *   <li>cell-resolution
 * </ul>
 *
 * @see <a href="http://www.w3.org/TR/ttaf1-dfxp/">TTML specification</a>
 */
public final class TtmlDecoder extends SimpleSubtitleDecoder {

  private static final String TAG = "TtmlDecoder";

  private static final String TTP = "http://www.w3.org/ns/ttml#parameter";

  private static final String ATTR_BEGIN = "begin";
  private static final String ATTR_DURATION = "dur";
  private static final String ATTR_END = "end";
  private static final String ATTR_STYLE = "style";
  private static final String ATTR_REGION = "region";
  private static final String ATTR_IMAGE = "backgroundImage";

  private static final Pattern CLOCK_TIME =
      Pattern.compile("^([0-9][0-9]+):([0-9][0-9]):([0-9][0-9])"
          + "(?:(\\.[0-9]+)|:([0-9][0-9])(?:\\.([0-9]+))?)?$");
  private static final Pattern OFFSET_TIME =
      Pattern.compile("^([0-9]+(?:\\.[0-9]+)?)(h|m|s|ms|f|t)$");
  private static final Pattern FONT_SIZE = Pattern.compile("^(([0-9]*.)?[0-9]+)(px|em|%)$");
  private static final Pattern PERCENTAGE_COORDINATES =
      Pattern.compile("^(\\d+\\.?\\d*?)% (\\d+\\.?\\d*?)%$");
  private static final Pattern PIXEL_COORDINATES =
      Pattern.compile("^(\\d+\\.?\\d*?)px (\\d+\\.?\\d*?)px$");
  private static final Pattern CELL_RESOLUTION = Pattern.compile("^(\\d+) (\\d+)$");

  private static final int DEFAULT_FRAME_RATE = 30;

  private static final FrameAndTickRate DEFAULT_FRAME_AND_TICK_RATE =
      new FrameAndTickRate(DEFAULT_FRAME_RATE, 1, 1);
  private static final CellResolution DEFAULT_CELL_RESOLUTION =
      new CellResolution(/* columns= */ 32, /* rows= */ 15);

  private final XmlPullParserFactory xmlParserFactory;
  private TtmlRegion previousTtmlRegion = null;

  public TtmlDecoder() {
    super("TtmlDecoder");
    try {
      xmlParserFactory = XmlPullParserFactory.newInstance();
      xmlParserFactory.setNamespaceAware(true);
    } catch (XmlPullParserException e) {
      throw new RuntimeException("Couldn't create XmlPullParserFactory instance", e);
    }
  }

  @Override
  protected Subtitle decode(byte[] bytes, int length, boolean reset)
      throws SubtitleDecoderException {
    try {
      XmlPullParser xmlParser = xmlParserFactory.newPullParser();
      Map<String, TtmlStyle> globalStyles = new HashMap<>();
      Map<String, TtmlRegion> regionMap = new HashMap<>();
      Map<String, String> imageMap = new HashMap<>();
      regionMap.put(TtmlNode.ANONYMOUS_REGION_ID, new TtmlRegion(TtmlNode.ANONYMOUS_REGION_ID));
      ByteArrayInputStream inputStream = new ByteArrayInputStream(bytes, 0, length);
      xmlParser.setInput(inputStream, null);
      @Nullable TtmlSubtitle ttmlSubtitle = null;
      ArrayDeque<TtmlNode> nodeStack = new ArrayDeque<>();
      int unsupportedNodeDepth = 0;
      int eventType = xmlParser.getEventType();
      FrameAndTickRate frameAndTickRate = DEFAULT_FRAME_AND_TICK_RATE;
      CellResolution cellResolution = DEFAULT_CELL_RESOLUTION;
      @Nullable TtsExtent ttsExtent = null;
      while (eventType != XmlPullParser.END_DOCUMENT) {
        @Nullable TtmlNode parent = nodeStack.peek();
        if (unsupportedNodeDepth == 0) {
          String name = xmlParser.getName();
          if (eventType == XmlPullParser.START_TAG) {
            if (TtmlNode.TAG_TT.equals(name)) {
              frameAndTickRate = parseFrameAndTickRates(xmlParser);
              cellResolution = parseCellResolution(xmlParser, DEFAULT_CELL_RESOLUTION);
              ttsExtent = parseTtsExtent(xmlParser);
            }
            if (!isSupportedTag(name)) {
              Log.i(TAG, "Ignoring unsupported tag: " + xmlParser.getName());
              unsupportedNodeDepth++;
            } else if (TtmlNode.TAG_HEAD.equals(name)) {
              parseHeader(xmlParser, globalStyles, cellResolution, ttsExtent, regionMap, imageMap);
            } else {
              try {
                TtmlNode node = parseNode(xmlParser, parent, regionMap, frameAndTickRate);
                nodeStack.push(node);
                if (parent != null) {
                  parent.addChild(node);
                }
              } catch (SubtitleDecoderException e) {
                Log.w(TAG, "Suppressing parser error", e);
                // Treat the node (and by extension, all of its children) as unsupported.
                unsupportedNodeDepth++;
              }
            }
          } else if (eventType == XmlPullParser.TEXT) {
            Assertions.checkNotNull(parent).addChild(TtmlNode.buildTextNode(xmlParser.getText()));
          } else if (eventType == XmlPullParser.END_TAG) {
            if (xmlParser.getName().equals(TtmlNode.TAG_TT)) {
              ttmlSubtitle =
                  new TtmlSubtitle(
                      Assertions.checkNotNull(nodeStack.peek()), globalStyles, regionMap, imageMap);
            }
            nodeStack.pop();
          }
        } else {
          if (eventType == XmlPullParser.START_TAG) {
            unsupportedNodeDepth++;
          } else if (eventType == XmlPullParser.END_TAG) {
            unsupportedNodeDepth--;
          }
        }
        xmlParser.next();
        eventType = xmlParser.getEventType();
      }
      if (ttmlSubtitle != null) {
        return ttmlSubtitle;
      } else {
        throw new SubtitleDecoderException("No TTML subtitles found");
      }
    } catch (XmlPullParserException xppe) {
      throw new SubtitleDecoderException("Unable to decode source", xppe);
    } catch (IOException e) {
      throw new IllegalStateException("Unexpected error when reading input.", e);
    }
  }

  private static FrameAndTickRate parseFrameAndTickRates(XmlPullParser xmlParser)
      throws SubtitleDecoderException {
    int frameRate = DEFAULT_FRAME_RATE;
    String frameRateString = xmlParser.getAttributeValue(TTP, "frameRate");
    if (frameRateString != null) {
      frameRate = Integer.parseInt(frameRateString);
    }

    float frameRateMultiplier = 1;
    String frameRateMultiplierString = xmlParser.getAttributeValue(TTP, "frameRateMultiplier");
    if (frameRateMultiplierString != null) {
      String[] parts = Util.split(frameRateMultiplierString, " ");
      if (parts.length != 2) {
        throw new SubtitleDecoderException("frameRateMultiplier doesn't have 2 parts");
      }
      float numerator = Integer.parseInt(parts[0]);
      float denominator = Integer.parseInt(parts[1]);
      frameRateMultiplier = numerator / denominator;
    }

    int subFrameRate = DEFAULT_FRAME_AND_TICK_RATE.subFrameRate;
    String subFrameRateString = xmlParser.getAttributeValue(TTP, "subFrameRate");
    if (subFrameRateString != null) {
      subFrameRate = Integer.parseInt(subFrameRateString);
    }

    int tickRate = DEFAULT_FRAME_AND_TICK_RATE.tickRate;
    String tickRateString = xmlParser.getAttributeValue(TTP, "tickRate");
    if (tickRateString != null) {
      tickRate = Integer.parseInt(tickRateString);
    }
    return new FrameAndTickRate(frameRate * frameRateMultiplier, subFrameRate, tickRate);
  }

  private static CellResolution parseCellResolution(
      XmlPullParser xmlParser, CellResolution defaultValue) throws SubtitleDecoderException {
    String cellResolution = xmlParser.getAttributeValue(TTP, "cellResolution");
    if (cellResolution == null) {
      return defaultValue;
    }

    Matcher cellResolutionMatcher = CELL_RESOLUTION.matcher(cellResolution);
    if (!cellResolutionMatcher.matches()) {
      Log.w(TAG, "Ignoring malformed cell resolution: " + cellResolution);
      return defaultValue;
    }
    try {
      int columns = Integer.parseInt(Assertions.checkNotNull(cellResolutionMatcher.group(1)));
      int rows = Integer.parseInt(Assertions.checkNotNull(cellResolutionMatcher.group(2)));
      if (columns == 0 || rows == 0) {
        throw new SubtitleDecoderException("Invalid cell resolution " + columns + " " + rows);
      }
      return new CellResolution(columns, rows);
    } catch (NumberFormatException e) {
      Log.w(TAG, "Ignoring malformed cell resolution: " + cellResolution);
      return defaultValue;
    }
  }

  @Nullable
  private static TtsExtent parseTtsExtent(XmlPullParser xmlParser) {
    @Nullable
    String ttsExtent = XmlPullParserUtil.getAttributeValue(xmlParser, TtmlNode.ATTR_TTS_EXTENT);
    if (ttsExtent == null) {
      return null;
    }

    Matcher extentMatcher = PIXEL_COORDINATES.matcher(ttsExtent);
    if (!extentMatcher.matches()) {
      Log.w(TAG, "Ignoring non-pixel tts extent: " + ttsExtent);
      return null;
    }
    try {
      int width = Integer.parseInt(Assertions.checkNotNull(extentMatcher.group(1)));
      int height = Integer.parseInt(Assertions.checkNotNull(extentMatcher.group(2)));
      return new TtsExtent(width, height);
    } catch (NumberFormatException e) {
      Log.w(TAG, "Ignoring malformed tts extent: " + ttsExtent);
      return null;
    }
  }

  private static Map<String, TtmlStyle> parseHeader(
      XmlPullParser xmlParser,
      Map<String, TtmlStyle> globalStyles,
      CellResolution cellResolution,
      @Nullable TtsExtent ttsExtent,
      Map<String, TtmlRegion> globalRegions,
      Map<String, String> imageMap)
      throws IOException, XmlPullParserException {
    do {
      xmlParser.next();
      if (XmlPullParserUtil.isStartTag(xmlParser, TtmlNode.TAG_STYLE)) {
        @Nullable String parentStyleId = XmlPullParserUtil.getAttributeValue(xmlParser, ATTR_STYLE);
        TtmlStyle style = parseStyleAttributes(xmlParser, new TtmlStyle());
        if (parentStyleId != null) {
          for (String id : parseStyleIds(parentStyleId)) {
            style.chain(globalStyles.get(id));
          }
        }
        String styleId = style.getId();
        if (styleId != null) {
          globalStyles.put(styleId, style);
        }
      } else if (XmlPullParserUtil.isStartTag(xmlParser, TtmlNode.TAG_REGION)) {
        @Nullable
        TtmlRegion ttmlRegion = parseRegionAttributes(xmlParser, cellResolution, ttsExtent);
        if (ttmlRegion != null) {
          globalRegions.put(ttmlRegion.id, ttmlRegion);
        }
      } else if (XmlPullParserUtil.isStartTag(xmlParser, TtmlNode.TAG_METADATA)) {
        parseMetadata(xmlParser, imageMap);
      }
    } while (!XmlPullParserUtil.isEndTag(xmlParser, TtmlNode.TAG_HEAD));
    return globalStyles;
  }

  private static void parseMetadata(XmlPullParser xmlParser, Map<String, String> imageMap)
      throws IOException, XmlPullParserException {
    do {
      xmlParser.next();
      if (XmlPullParserUtil.isStartTag(xmlParser, TtmlNode.TAG_IMAGE)) {
        @Nullable String id = XmlPullParserUtil.getAttributeValue(xmlParser, "id");
        if (id != null) {
          String encodedBitmapData = xmlParser.nextText();
          imageMap.put(id, encodedBitmapData);
        }
      }
    } while (!XmlPullParserUtil.isEndTag(xmlParser, TtmlNode.TAG_METADATA));
  }

  /**
   * Parses a region declaration.
   *
   * <p>Supports both percentage and pixel defined regions. In case of pixel defined regions the
   * passed {@code ttsExtent} is used as a reference window to convert the pixel values to
   * fractions. In case of missing tts:extent the pixel defined regions can't be parsed, and null is
   * returned.
   */
  @Nullable
  private static TtmlRegion parseRegionAttributes(
      XmlPullParser xmlParser, CellResolution cellResolution, @Nullable TtsExtent ttsExtent) {
    @Nullable String regionId = XmlPullParserUtil.getAttributeValue(xmlParser, TtmlNode.ATTR_ID);
    if (regionId == null) {
      return null;
    }

    float position;
    float line;

    @Nullable
    String regionOrigin = XmlPullParserUtil.getAttributeValue(xmlParser, TtmlNode.ATTR_TTS_ORIGIN);
    if (regionOrigin != null) {
      Matcher originPercentageMatcher = PERCENTAGE_COORDINATES.matcher(regionOrigin);
      Matcher originPixelMatcher = PIXEL_COORDINATES.matcher(regionOrigin);
      if (originPercentageMatcher.matches()) {
        try {
          position =
              Float.parseFloat(Assertions.checkNotNull(originPercentageMatcher.group(1))) / 100f;
          line = Float.parseFloat(Assertions.checkNotNull(originPercentageMatcher.group(2))) / 100f;
        } catch (NumberFormatException e) {
          Log.w(TAG, "Ignoring region with malformed origin: " + regionOrigin);
          return null;
        }
      } else if (originPixelMatcher.matches()) {
        if (ttsExtent == null) {
          Log.w(TAG, "Ignoring region with missing tts:extent: " + regionOrigin);
          return null;
        }
        try {
          int width = Integer.parseInt(Assertions.checkNotNull(originPixelMatcher.group(1)));
          int height = Integer.parseInt(Assertions.checkNotNull(originPixelMatcher.group(2)));
          // Convert pixel values to fractions.
          position = width / (float) ttsExtent.width;
          line = height / (float) ttsExtent.height;
        } catch (NumberFormatException e) {
          Log.w(TAG, "Ignoring region with malformed origin: " + regionOrigin);
          return null;
        }
      } else {
        Log.w(TAG, "Ignoring region with unsupported origin: " + regionOrigin);
        return null;
      }
    } else {
      Log.w(TAG, "Ignoring region without an origin");
      // TODO: Should default to top left as below in this case, but need to fix
      // https://github.com/google/ExoPlayer/issues/2953 first.
      // Origin is omitted. Default to top left.
      // position = 0;
      // line = 0;
      if (previousTtmlRegion != null) {
        position = previousTtmlRegion.position;
        line = previousTtmlRegion.line;
      } else {
        return null;
      }
    }

    float width;
    float height;
    @Nullable
    String regionExtent = XmlPullParserUtil.getAttributeValue(xmlParser, TtmlNode.ATTR_TTS_EXTENT);
    if (regionExtent != null) {
      Matcher extentPercentageMatcher = PERCENTAGE_COORDINATES.matcher(regionExtent);
      Matcher extentPixelMatcher = PIXEL_COORDINATES.matcher(regionExtent);
      if (extentPercentageMatcher.matches()) {
        try {
          width =
              Float.parseFloat(Assertions.checkNotNull(extentPercentageMatcher.group(1))) / 100f;
          height =
              Float.parseFloat(Assertions.checkNotNull(extentPercentageMatcher.group(2))) / 100f;
        } catch (NumberFormatException e) {
          Log.w(TAG, "Ignoring region with malformed extent: " + regionOrigin);
          return null;
        }
      } else if (extentPixelMatcher.matches()) {
        if (ttsExtent == null) {
          Log.w(TAG, "Ignoring region with missing tts:extent: " + regionOrigin);
          return null;
        }
        try {
          int extentWidth = Integer.parseInt(Assertions.checkNotNull(extentPixelMatcher.group(1)));
          int extentHeight = Integer.parseInt(Assertions.checkNotNull(extentPixelMatcher.group(2)));
          // Convert pixel values to fractions.
          width = extentWidth / (float) ttsExtent.width;
          height = extentHeight / (float) ttsExtent.height;
        } catch (NumberFormatException e) {
          Log.w(TAG, "Ignoring region with malformed extent: " + regionOrigin);
          return null;
        }
      } else {
        Log.w(TAG, "Ignoring region with unsupported extent: " + regionOrigin);
        return null;
      }
    } else {
      Log.w(TAG, "Ignoring region without an extent");
      // TODO: Should default to extent of parent as below in this case, but need to fix
      // https://github.com/google/ExoPlayer/issues/2953 first.
      // Extent is omitted. Default to extent of parent.
      // width = 1;
      // height = 1;
      if (previousTtmlRegion != null) {
        width = previousTtmlRegion.width;
        height = previousTtmlRegion.height;
      } else {
        return null;
      }
    }

    @Cue.AnchorType int lineAnchor = Cue.ANCHOR_TYPE_START;
    @Nullable
    String displayAlign =
        XmlPullParserUtil.getAttributeValue(xmlParser, TtmlNode.ATTR_TTS_DISPLAY_ALIGN);
    if (displayAlign != null) {
      switch (Util.toLowerInvariant(displayAlign)) {
        case "center":
          lineAnchor = Cue.ANCHOR_TYPE_MIDDLE;
          line += height / 2;
          break;
        case "after":
          lineAnchor = Cue.ANCHOR_TYPE_END;
          line += height;
          break;
        default:
          // Default "before" case. Do nothing.
          break;
      }
    }

    float regionTextHeight = 1.0f / cellResolution.rows;
<<<<<<< HEAD
    previousTtmlRegion = new TtmlRegion(
        regionId,
        position,
        line,
        /* lineType= */ Cue.LINE_TYPE_FRACTION,
        lineAnchor,
        width,
        height,
        /* textSizeType= */ Cue.TEXT_SIZE_TYPE_FRACTIONAL_IGNORE_PADDING,
        /* textSize= */ regionTextHeight
    );
=======

    @Cue.VerticalType int verticalType = Cue.TYPE_UNSET;
    @Nullable
    String writingDirection =
        XmlPullParserUtil.getAttributeValue(xmlParser, TtmlNode.ATTR_TTS_WRITING_MODE);
    if (writingDirection != null) {
      switch (Util.toLowerInvariant(writingDirection)) {
          // TODO: Support horizontal RTL modes.
        case TtmlNode.VERTICAL:
        case TtmlNode.VERTICAL_LR:
          verticalType = Cue.VERTICAL_TYPE_LR;
          break;
        case TtmlNode.VERTICAL_RL:
          verticalType = Cue.VERTICAL_TYPE_RL;
          break;
        default:
          // ignore
          break;
      }
    }
>>>>>>> f2055396
    return new TtmlRegion(
        regionId,
        position,
        line,
        /* lineType= */ Cue.LINE_TYPE_FRACTION,
        lineAnchor,
        width,
        height,
        /* textSizeType= */ Cue.TEXT_SIZE_TYPE_FRACTIONAL_IGNORE_PADDING,
        /* textSize= */ regionTextHeight,
        verticalType);
  }

  private static String[] parseStyleIds(String parentStyleIds) {
    parentStyleIds = parentStyleIds.trim();
    return parentStyleIds.isEmpty() ? new String[0] : Util.split(parentStyleIds, "\\s+");
  }

  private static @PolyNull TtmlStyle parseStyleAttributes(
      XmlPullParser parser, @PolyNull TtmlStyle style) {
    int attributeCount = parser.getAttributeCount();
    for (int i = 0; i < attributeCount; i++) {
      String attributeValue = parser.getAttributeValue(i);
      switch (parser.getAttributeName(i)) {
        case TtmlNode.ATTR_ID:
          if (TtmlNode.TAG_STYLE.equals(parser.getName())) {
            style = createIfNull(style).setId(attributeValue);
          }
          break;
        case TtmlNode.ATTR_TTS_BACKGROUND_COLOR:
          style = createIfNull(style);
          try {
            style.setBackgroundColor(ColorParser.parseTtmlColor(attributeValue));
          } catch (IllegalArgumentException e) {
            Log.w(TAG, "Failed parsing background value: " + attributeValue);
          }
          break;
        case TtmlNode.ATTR_TTS_COLOR:
          style = createIfNull(style);
          try {
            style.setFontColor(ColorParser.parseTtmlColor(attributeValue));
          } catch (IllegalArgumentException e) {
            Log.w(TAG, "Failed parsing color value: " + attributeValue);
          }
          break;
        case TtmlNode.ATTR_TTS_FONT_FAMILY:
          style = createIfNull(style).setFontFamily(attributeValue);
          break;
        case TtmlNode.ATTR_TTS_FONT_SIZE:
          try {
            style = createIfNull(style);
            parseFontSize(attributeValue, style);
          } catch (SubtitleDecoderException e) {
            Log.w(TAG, "Failed parsing fontSize value: " + attributeValue);
          }
          break;
        case TtmlNode.ATTR_TTS_FONT_WEIGHT:
          style = createIfNull(style).setBold(
              TtmlNode.BOLD.equalsIgnoreCase(attributeValue));
          break;
        case TtmlNode.ATTR_TTS_FONT_STYLE:
          style = createIfNull(style).setItalic(
              TtmlNode.ITALIC.equalsIgnoreCase(attributeValue));
          break;
        case TtmlNode.ATTR_TTS_TEXT_ALIGN:
          switch (Util.toLowerInvariant(attributeValue)) {
            case TtmlNode.LEFT:
            case TtmlNode.START:
              style = createIfNull(style).setTextAlign(Layout.Alignment.ALIGN_NORMAL);
              break;
            case TtmlNode.RIGHT:
            case TtmlNode.END:
              style = createIfNull(style).setTextAlign(Layout.Alignment.ALIGN_OPPOSITE);
              break;
            case TtmlNode.CENTER:
              style = createIfNull(style).setTextAlign(Layout.Alignment.ALIGN_CENTER);
              break;
            default:
              // ignore
              break;
          }
          break;
        case TtmlNode.ATTR_TTS_TEXT_COMBINE:
          switch (Util.toLowerInvariant(attributeValue)) {
            case TtmlNode.COMBINE_NONE:
              style = createIfNull(style).setTextCombine(false);
              break;
            case TtmlNode.COMBINE_ALL:
              style = createIfNull(style).setTextCombine(true);
              break;
            default:
              // ignore
              break;
          }
          break;
        case TtmlNode.ATTR_TTS_RUBY:
          switch (Util.toLowerInvariant(attributeValue)) {
            case TtmlNode.RUBY_CONTAINER:
              style = createIfNull(style).setRubyType(TtmlStyle.RUBY_TYPE_CONTAINER);
              break;
            case TtmlNode.RUBY_BASE:
            case TtmlNode.RUBY_BASE_CONTAINER:
              style = createIfNull(style).setRubyType(TtmlStyle.RUBY_TYPE_BASE);
              break;
            case TtmlNode.RUBY_TEXT:
            case TtmlNode.RUBY_TEXT_CONTAINER:
              style = createIfNull(style).setRubyType(TtmlStyle.RUBY_TYPE_TEXT);
              break;
            case TtmlNode.RUBY_DELIMITER:
              style = createIfNull(style).setRubyType(TtmlStyle.RUBY_TYPE_DELIMITER);
              break;
            default:
              // ignore
              break;
          }
          break;
        case TtmlNode.ATTR_TTS_RUBY_POSITION:
          switch (Util.toLowerInvariant(attributeValue)) {
            case TtmlNode.RUBY_BEFORE:
              style = createIfNull(style).setRubyPosition(RubySpan.POSITION_OVER);
              break;
            case TtmlNode.RUBY_AFTER:
              style = createIfNull(style).setRubyPosition(RubySpan.POSITION_UNDER);
              break;
            default:
              // ignore
              break;
          }
          break;
        case TtmlNode.ATTR_TTS_TEXT_DECORATION:
          switch (Util.toLowerInvariant(attributeValue)) {
            case TtmlNode.LINETHROUGH:
              style = createIfNull(style).setLinethrough(true);
              break;
            case TtmlNode.NO_LINETHROUGH:
              style = createIfNull(style).setLinethrough(false);
              break;
            case TtmlNode.UNDERLINE:
              style = createIfNull(style).setUnderline(true);
              break;
            case TtmlNode.NO_UNDERLINE:
              style = createIfNull(style).setUnderline(false);
              break;
          }
          break;
        default:
          // ignore
          break;
      }
    }
    return style;
  }

  private static TtmlStyle createIfNull(@Nullable TtmlStyle style) {
    return style == null ? new TtmlStyle() : style;
  }

  private static TtmlNode parseNode(
      XmlPullParser parser,
      @Nullable TtmlNode parent,
      Map<String, TtmlRegion> regionMap,
      FrameAndTickRate frameAndTickRate)
      throws SubtitleDecoderException {
    long duration = C.TIME_UNSET;
    long startTime = C.TIME_UNSET;
    long endTime = C.TIME_UNSET;
    String regionId = TtmlNode.ANONYMOUS_REGION_ID;
    @Nullable String imageId = null;
    @Nullable String[] styleIds = null;
    int attributeCount = parser.getAttributeCount();
    @Nullable TtmlStyle style = parseStyleAttributes(parser, null);
    for (int i = 0; i < attributeCount; i++) {
      String attr = parser.getAttributeName(i);
      String value = parser.getAttributeValue(i);
      switch (attr) {
        case ATTR_BEGIN:
          startTime = parseTimeExpression(value, frameAndTickRate);
          break;
        case ATTR_END:
          endTime = parseTimeExpression(value, frameAndTickRate);
          break;
        case ATTR_DURATION:
          duration = parseTimeExpression(value, frameAndTickRate);
          break;
        case ATTR_STYLE:
          // IDREFS: potentially multiple space delimited ids
          String[] ids = parseStyleIds(value);
          if (ids.length > 0) {
            styleIds = ids;
          }
          break;
        case ATTR_REGION:
          if (regionMap.containsKey(value)) {
            // If the region has not been correctly declared or does not define a position, we use
            // the anonymous region.
            regionId = value;
          }
          break;
        case ATTR_IMAGE:
          // Parse URI reference only if refers to an element in the same document (it must start
          // with '#'). Resolving URIs from external sources is not supported.
          if (value.startsWith("#")) {
            imageId = value.substring(1);
          }
          break;
        default:
          // Do nothing.
          break;
      }
    }
    if (parent != null && parent.startTimeUs != C.TIME_UNSET) {
      if (startTime != C.TIME_UNSET) {
        startTime += parent.startTimeUs;
      }
      if (endTime != C.TIME_UNSET) {
        endTime += parent.startTimeUs;
      }
    }
    if (endTime == C.TIME_UNSET) {
      if (duration != C.TIME_UNSET) {
        // Infer the end time from the duration.
        endTime = startTime + duration;
      } else if (parent != null && parent.endTimeUs != C.TIME_UNSET) {
        // If the end time remains unspecified, then it should be inherited from the parent.
        endTime = parent.endTimeUs;
      }
    }

    return TtmlNode.buildNode(
        parser.getName(), startTime, endTime, style, styleIds, regionId, imageId, parent);
  }

  private static boolean isSupportedTag(String tag) {
    return tag.equals(TtmlNode.TAG_TT)
        || tag.equals(TtmlNode.TAG_HEAD)
        || tag.equals(TtmlNode.TAG_BODY)
        || tag.equals(TtmlNode.TAG_DIV)
        || tag.equals(TtmlNode.TAG_P)
        || tag.equals(TtmlNode.TAG_SPAN)
        || tag.equals(TtmlNode.TAG_BR)
        || tag.equals(TtmlNode.TAG_STYLE)
        || tag.equals(TtmlNode.TAG_STYLING)
        || tag.equals(TtmlNode.TAG_LAYOUT)
        || tag.equals(TtmlNode.TAG_REGION)
        || tag.equals(TtmlNode.TAG_METADATA)
        || tag.equals(TtmlNode.TAG_IMAGE)
        || tag.equals(TtmlNode.TAG_DATA)
        || tag.equals(TtmlNode.TAG_INFORMATION);
  }

  private static void parseFontSize(String expression, TtmlStyle out) throws
      SubtitleDecoderException {
    String[] expressions = Util.split(expression, "\\s+");
    Matcher matcher;
    if (expressions.length == 1) {
      matcher = FONT_SIZE.matcher(expression);
    } else if (expressions.length == 2){
      matcher = FONT_SIZE.matcher(expressions[1]);
      Log.w(TAG, "Multiple values in fontSize attribute. Picking the second value for vertical font"
          + " size and ignoring the first.");
    } else {
      throw new SubtitleDecoderException("Invalid number of entries for fontSize: "
          + expressions.length + ".");
    }

    if (matcher.matches()) {
      String unit = Assertions.checkNotNull(matcher.group(3));
      switch (unit) {
        case "px":
          out.setFontSizeUnit(TtmlStyle.FONT_SIZE_UNIT_PIXEL);
          break;
        case "em":
          out.setFontSizeUnit(TtmlStyle.FONT_SIZE_UNIT_EM);
          break;
        case "%":
          out.setFontSizeUnit(TtmlStyle.FONT_SIZE_UNIT_PERCENT);
          break;
        default:
          throw new SubtitleDecoderException("Invalid unit for fontSize: '" + unit + "'.");
      }
      out.setFontSize(Float.parseFloat(Assertions.checkNotNull(matcher.group(1))));
    } else {
      throw new SubtitleDecoderException("Invalid expression for fontSize: '" + expression + "'.");
    }
  }

  /**
   * Parses a time expression, returning the parsed timestamp.
   * <p>
   * For the format of a time expression, see:
   * <a href="http://www.w3.org/TR/ttaf1-dfxp/#timing-value-timeExpression">timeExpression</a>
   *
   * @param time A string that includes the time expression.
   * @param frameAndTickRate The effective frame and tick rates of the stream.
   * @return The parsed timestamp in microseconds.
   * @throws SubtitleDecoderException If the given string does not contain a valid time expression.
   */
  private static long parseTimeExpression(String time, FrameAndTickRate frameAndTickRate)
      throws SubtitleDecoderException {
    Matcher matcher = CLOCK_TIME.matcher(time);
    if (matcher.matches()) {
      String hours = Assertions.checkNotNull(matcher.group(1));
      double durationSeconds = Long.parseLong(hours) * 3600;
      String minutes = Assertions.checkNotNull(matcher.group(2));
      durationSeconds += Long.parseLong(minutes) * 60;
      String seconds = Assertions.checkNotNull(matcher.group(3));
      durationSeconds += Long.parseLong(seconds);
      @Nullable String fraction = matcher.group(4);
      durationSeconds += (fraction != null) ? Double.parseDouble(fraction) : 0;
      @Nullable String frames = matcher.group(5);
      durationSeconds += (frames != null)
          ? Long.parseLong(frames) / frameAndTickRate.effectiveFrameRate : 0;
      @Nullable String subframes = matcher.group(6);
      durationSeconds += (subframes != null)
          ? ((double) Long.parseLong(subframes)) / frameAndTickRate.subFrameRate
              / frameAndTickRate.effectiveFrameRate
          : 0;
      return (long) (durationSeconds * C.MICROS_PER_SECOND);
    }
    matcher = OFFSET_TIME.matcher(time);
    if (matcher.matches()) {
      String timeValue = Assertions.checkNotNull(matcher.group(1));
      double offsetSeconds = Double.parseDouble(timeValue);
      String unit = Assertions.checkNotNull(matcher.group(2));
      switch (unit) {
        case "h":
          offsetSeconds *= 3600;
          break;
        case "m":
          offsetSeconds *= 60;
          break;
        case "s":
          // Do nothing.
          break;
        case "ms":
          offsetSeconds /= 1000;
          break;
        case "f":
          offsetSeconds /= frameAndTickRate.effectiveFrameRate;
          break;
        case "t":
          offsetSeconds /= frameAndTickRate.tickRate;
          break;
      }
      return (long) (offsetSeconds * C.MICROS_PER_SECOND);
    }
    throw new SubtitleDecoderException("Malformed time expression: " + time);
  }

  private static final class FrameAndTickRate {
    final float effectiveFrameRate;
    final int subFrameRate;
    final int tickRate;

    FrameAndTickRate(float effectiveFrameRate, int subFrameRate, int tickRate) {
      this.effectiveFrameRate = effectiveFrameRate;
      this.subFrameRate = subFrameRate;
      this.tickRate = tickRate;
    }
  }

  /** Represents the cell resolution for a TTML file. */
  private static final class CellResolution {
    final int columns;
    final int rows;

    CellResolution(int columns, int rows) {
      this.columns = columns;
      this.rows = rows;
    }
  }

  /** Represents the tts:extent for a TTML file. */
  private static final class TtsExtent {
    final int width;
    final int height;

    TtsExtent(int width, int height) {
      this.width = width;
      this.height = height;
    }
  }
}<|MERGE_RESOLUTION|>--- conflicted
+++ resolved
@@ -95,7 +95,6 @@
       new CellResolution(/* columns= */ 32, /* rows= */ 15);
 
   private final XmlPullParserFactory xmlParserFactory;
-  private TtmlRegion previousTtmlRegion = null;
 
   public TtmlDecoder() {
     super("TtmlDecoder");
@@ -370,17 +369,12 @@
       }
     } else {
       Log.w(TAG, "Ignoring region without an origin");
+      return null;
       // TODO: Should default to top left as below in this case, but need to fix
       // https://github.com/google/ExoPlayer/issues/2953 first.
       // Origin is omitted. Default to top left.
       // position = 0;
       // line = 0;
-      if (previousTtmlRegion != null) {
-        position = previousTtmlRegion.position;
-        line = previousTtmlRegion.line;
-      } else {
-        return null;
-      }
     }
 
     float width;
@@ -421,17 +415,12 @@
       }
     } else {
       Log.w(TAG, "Ignoring region without an extent");
+      return null;
       // TODO: Should default to extent of parent as below in this case, but need to fix
       // https://github.com/google/ExoPlayer/issues/2953 first.
       // Extent is omitted. Default to extent of parent.
       // width = 1;
       // height = 1;
-      if (previousTtmlRegion != null) {
-        width = previousTtmlRegion.width;
-        height = previousTtmlRegion.height;
-      } else {
-        return null;
-      }
     }
 
     @Cue.AnchorType int lineAnchor = Cue.ANCHOR_TYPE_START;
@@ -455,19 +444,6 @@
     }
 
     float regionTextHeight = 1.0f / cellResolution.rows;
-<<<<<<< HEAD
-    previousTtmlRegion = new TtmlRegion(
-        regionId,
-        position,
-        line,
-        /* lineType= */ Cue.LINE_TYPE_FRACTION,
-        lineAnchor,
-        width,
-        height,
-        /* textSizeType= */ Cue.TEXT_SIZE_TYPE_FRACTIONAL_IGNORE_PADDING,
-        /* textSize= */ regionTextHeight
-    );
-=======
 
     @Cue.VerticalType int verticalType = Cue.TYPE_UNSET;
     @Nullable
@@ -488,7 +464,6 @@
           break;
       }
     }
->>>>>>> f2055396
     return new TtmlRegion(
         regionId,
         position,
